--- conflicted
+++ resolved
@@ -111,7 +111,6 @@
         filter_kernel = np.ones(filter_size) / filter_size
         filtered = np.convolve(scores, filter_kernel, mode="same")
 
-<<<<<<< HEAD
         current_filtered_score = filtered[current_idx]
 
         if n >= window_size and current_filtered_score < float(filter_size) / float(filter_size + 1):
@@ -123,16 +122,7 @@
                 is_cut = True
 
         fout.props._Scenecut = 1 if is_cut else 0
-=======
-    def set_scenecut_prop(
-        n: int, f: vs.VideoFrame, scene_cuts: list[int]
-    ) -> vs.VideoFrame:
-        fout = f.copy()
-        if n in scene_cuts:
-            fout.props._Scenecut = 1
-        else:
-            fout.props._Scenecut = 0
->>>>>>> fb0b12bc
+
         return fout
 
     k = (filter_size - 1) // 2
